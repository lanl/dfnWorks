#!/usr/bin/env python
# -*- coding: utf-8 -*-
"""
Setup script for pydfnworks
You can install pydfnworks with
python setup.py install 
or
python setup.py install --user 

if you don't have admin privileges. 
"""

import os
import sys
import shutil
from setuptools import setup
<<<<<<< HEAD
import os
#os.system('mv ~/.local ~/local_save')
from shutil import rmtree 


dirs = ["build", "pydfnworks.egg-info"]
for d in dirs:
    
    print("Removing dir %s"%d)
    try:
        rmtree(d)
    except:
        print("Unable to remove %s"%d)

setup(name='pydfnworks',
      version='2.2',
      description='Python methods for running dfnWorks',
      url='https://dfnworks.lanl.gov',
      author='Jeffrey Hyman, Satish Karra, Daniel Livingston, Nataliia Makedonska',
      author_email='dfnworks@lanl.gov',
      licenses='BSD',
      packages=['pydfnworks'],
      install_requires=[
          'numpy',
          'scipy',
          'h5py',
          'pyvtk',
          'networkx',
          'matplotlib<3.0',
      ],
      include_package_data=True, 
      test_suite='nose.collector',
      tests_require=['nose'],
      scripts=['bin/run.py', 'bin/run_explicit.py'],
      zip_safe=False)
=======

dirs = ["build", "pydfnworks.egg-info", "dist"]
for d in dirs:
    if os.path.exists(d):
        shutil.rmtree(d)

if sys.argv[-1] == 'setup.py':
    print("To install, run 'python setup.py install'")
    print()

if sys.version_info[:2] < (3, 5):
    error = """pydfnworks 2.2+ requires Python 3.5  or later (%d.%d detected).
""" % sys.version_info[:2]
    sys.stderr.write(error + "\n")
    sys.exit(1)

from pydfnworks import release

if __name__ == "__main__":

    setup(name=release.name.lower(),
          version=release.version,
          maintainer=release.maintainer,
          maintainer_email=release.maintainer_email,
          author=release.authors['Hyman'][0],
          author_email=release.authors['Hyman'][1],
          description=release.description,
          keywords=release.keywords,
          long_description=release.long_description,
          license=release.license,
          platforms=release.platforms,
          url=release.url,
          project_urls=release.project_urls,
          classifiers=release.classifiers,
          packages=release.packages,
          install_requires=release.install_requires,
          python_requires='>=3.5',
          test_suite='nose.collector',
          tests_require=['nose>=1.3.7'],
          zip_safe=False)
>>>>>>> e1ab37f1
<|MERGE_RESOLUTION|>--- conflicted
+++ resolved
@@ -14,44 +14,6 @@
 import sys
 import shutil
 from setuptools import setup
-<<<<<<< HEAD
-import os
-#os.system('mv ~/.local ~/local_save')
-from shutil import rmtree 
-
-
-dirs = ["build", "pydfnworks.egg-info"]
-for d in dirs:
-    
-    print("Removing dir %s"%d)
-    try:
-        rmtree(d)
-    except:
-        print("Unable to remove %s"%d)
-
-setup(name='pydfnworks',
-      version='2.2',
-      description='Python methods for running dfnWorks',
-      url='https://dfnworks.lanl.gov',
-      author='Jeffrey Hyman, Satish Karra, Daniel Livingston, Nataliia Makedonska',
-      author_email='dfnworks@lanl.gov',
-      licenses='BSD',
-      packages=['pydfnworks'],
-      install_requires=[
-          'numpy',
-          'scipy',
-          'h5py',
-          'pyvtk',
-          'networkx',
-          'matplotlib<3.0',
-      ],
-      include_package_data=True, 
-      test_suite='nose.collector',
-      tests_require=['nose'],
-      scripts=['bin/run.py', 'bin/run_explicit.py'],
-      zip_safe=False)
-=======
-
 dirs = ["build", "pydfnworks.egg-info", "dist"]
 for d in dirs:
     if os.path.exists(d):
@@ -90,5 +52,4 @@
           python_requires='>=3.5',
           test_suite='nose.collector',
           tests_require=['nose>=1.3.7'],
-          zip_safe=False)
->>>>>>> e1ab37f1
+          zip_safe=False)