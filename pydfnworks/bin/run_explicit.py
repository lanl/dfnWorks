--- conflicted
+++ resolved
@@ -15,7 +15,6 @@
 define_paths()
 main_time = time()
 DFN = create_dfn()
-<<<<<<< HEAD
 #
 #DFN.make_working_directory()
 #DFN.check_input()
@@ -26,29 +25,6 @@
 ##
 ##os.chdir(DFN.jobname)
 #DFN.dfn_flow()
-=======
-
-DFN.make_working_directory()
-DFN.check_input() 
-
-tic = time()
-DFN.create_network()
-toc = time()
-dump_time(DFN.local_jobname, 'generation', toc-tic)
-DFN.output_report()
-
-tic = time()
-DFN.mesh_network()
-toc = time()
-dump_time(DFN.local_jobname, 'meshing', toc-tic)
-os.chdir(DFN.jobname)
-
-tic = time()
-DFN.dfn_flow()
-toc  = time()
-dump_time(DFN.local_jobname, 'flow', toc-tic)
->>>>>>> 1289f9f0
-
 #tic = time()
 #DFN.dfn_trans() # for parallel, comment this section
 #toc = time()
@@ -61,12 +37,8 @@
 ##DFN.parse_pflotran_vtk_python()       
 #DFN.pflotran_cleanup()
 
-<<<<<<< HEAD
 os.chdir(DFN.jobname)
 DFN.copy_dfn_trans_files()
-=======
-#DFN.copy_dfn_trans_files()
->>>>>>> 1289f9f0
 #DFN.run_dfn_trans()
 
 main_elapsed = time() - main_time
