--- conflicted
+++ resolved
@@ -277,17 +277,9 @@
                     for f in H.nodes[v]['frac']:
                         if f != curr_frac and f != 's' and f != 't':
                             # incoming vol flow rate
-<<<<<<< HEAD
-                            Qf[f - 1] += abs(G[u][v]['vol_flow_rate'])
+                            Qf[f - 1] += abs(H[u][v]['vol_flow_rate'])
     # Divide by 1/2 to remove up double counting
     Qf *= 0.5
-
-=======
-                            Qf[f - 1] += abs(H[u][v]['vol_flow_rate'])
-        # Divide by 1/2 to remove up double counting
-    Qf *= 0.5
-    print(Qf)
->>>>>>> e8f663ba
     p32 = fracture_surface_area.sum() / domain_volume
     top = sum(fracture_surface_area * Qf)**2
     bottom = sum(fracture_surface_area * Qf**2)
