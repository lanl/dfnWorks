--- conflicted
+++ resolved
@@ -41,24 +41,11 @@
             Adjacency matrix of graph
     """
 
-<<<<<<< HEAD
-    # A = nx.to_scipy_sparse_matrix(G,
-    #                               nodelist=nodelist,
-    #                               weight=weight,
-    #                               dtype=dtype,
-    #                               format=format)
-    A = nx.to_scipy_sparse_array(G,
-                                nodelist=nodelist,
-                                weight=weight,
-                                dtype=dtype,
-                                format=format)
-=======
     A = nx.to_scipy_sparse_array(G,
                                   nodelist=nodelist,
                                   weight=weight,
                                   dtype=dtype,
                                   format=format)
->>>>>>> ff0e14b4
 
     (n, n) = A.shape
     data = np.asarray(A.sum(axis=1).T)
