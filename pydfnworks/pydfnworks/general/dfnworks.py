--- conflicted
+++ resolved
@@ -192,7 +192,6 @@
             self.local_dfnTrans_file = None
 
         self.ncpu = ncpu
-<<<<<<< HEAD
 
         self.aper_cell_file = 'aper_node.dat'
         self.perm_cell_file = 'perm_node.dat'
@@ -257,8 +256,6 @@
 
         self.store_polygon_data = store_polygon_data
 
-=======
->>>>>>> f66e8c19
         self.params, self.mandatory_params = self.load_parameters()
 
         # if logging:
