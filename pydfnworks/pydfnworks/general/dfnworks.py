__author__ = "Jeffrey Hyman, Satish Karra"
__version__ = "2.7"
__maintainer__ = "Jeffrey Hyman"
__email__ = "jhyman@lanl.gov"
"""
DFN object class. 
"""

import os
import sys
import ntpath
from datetime import datetime
from time import time
import numpy as np

# general functions
from pydfnworks.general.dfntools import *
from pydfnworks.general.paths import define_paths
from pydfnworks.general.legal import legal

from pydfnworks.dfnGen.generation.input_checking.parameter_dictionaries import load_parameters

class DFNWORKS():
    '''
    Class for DFN Generation and meshing
    
    Attributes:
        * jobname: name of job, also the folder where output files are stored
        * ncpu: number of CPUs used in the job
        * dfnGen file: the name of the dfnGen input file
        * dfnFlow file: the name of the dfnFlow input file
        * dfnTrans file: the name of the dfnFlow input file
        * local prefix: indicates that the name contains only the most local directory
        * vtk_file: the name of the VTK file
        * inp_file: the name of the INP file
        * uge_file: the name of the UGE file
        * mesh_type: the type of mesh
        * perm_file: the name of the file containing permeabilities 
        * aper_file: the name of the file containing apertures 
        * perm_cell file: the name of the file containing cell permeabilities 
        * aper_cell_file: the name of the file containing cell apertures
        * freeze: indicates whether the class attributes can be modified
        * h : FRAM length scale 
    '''
    ## Class variable
    # Path to working directory (Default is <current working directory>/output)
    jobname = os.getcwd() + os.sep + "output"
    
    # Name of working directory (just the last piece of jobname)
    local_jobname = "output"
    # name of dfnGen file
    dfnGen_file = str
    local_dfnGen_file = str
    # Name of flow solver, PFLOTRAN / FEHM
    # Default is PFLOTRAN
    flow_solver = "PFLOTRAN"
    # name of dfnFlow file (PFLTORAN or FEHM)
    dfnFlow_file = str
    local_dfnFlow_file = str
    # name of dfnTrans file
    dfnTrans_file = str
    local_dfnTrans_file = str

    # linking ultility
    path = str

    # logging function 
    logging = False

    # pruning filename
    prune_file = str

    # mesh names (should be changed to *_filename, someday.
    inp_file = str
    uge_file = str
    vtk_file = str
    stor_file = str
    # Number of processors (Default is 4)
    ncpu = 4

    # Aperture information.
    cell_based_aperture = False
    aper_cell_file = 'aper_node.dat'
    perm_cell_file = 'perm_node.dat'
    aper_file = 'aperture.dat'
    perm_file = 'perm.dat'

    num_frac = int
    h = float
    visual_mode = bool
    dudded_points = int
    domain = {'x': 0, 'y': 0, 'z': 0}

    params = dict
    mandatory_params = dict
    fracture_families = []
    user_ell_params = []
    user_rect_params = []
    user_poly_params = []

    # mesh information
    num_nodes = int
    material_ids = float

    from pydfnworks.general.images import failure, success
    from pydfnworks.general.general_functions import dump_time, print_run_time, print_parameters, print_log

    # dfnGen functions
    import pydfnworks.dfnGen

    from pydfnworks.dfnGen.generation.input_checking.check_input import check_input, print_domain_parameters
    from pydfnworks.dfnGen.generation.generator import dfn_gen, make_working_directory, create_network, parse_params_file, gather_dfn_gen_output, assign_hydraulic_properties
    from pydfnworks.dfnGen.generation.output_report.gen_output import output_report
    from pydfnworks.dfnGen.generation.hydraulic_properties import generate_hydraulic_values, dump_hydraulic_values, dump_aperture, dump_perm, dump_transmissivity, dump_fracture_info, set_fracture_hydraulic_values
    from pydfnworks.dfnGen.generation.stress import stress_based_apertures
    #from pydfnworks.dfnGen.generation.input_checking.parameter_dictionaries import load_parameters
    from pydfnworks.dfnGen.generation.input_checking.fracture_family import add_fracture_family, print_family_information
    from pydfnworks.dfnGen.generation.input_checking.add_fracture_family_to_params import write_fracture_families, reorder_fracture_families
    from pydfnworks.dfnGen.generation.input_checking.user_defined_fracture_functions import add_user_fract, write_user_fractures_to_file

    from pydfnworks.dfnGen.meshing.mesh_dfn import mesh_network
    from pydfnworks.dfnGen.meshing.mesh_dfn_helper import inp2gmv, create_mesh_links, inp2vtk_python, gather_mesh_information
    from pydfnworks.dfnGen.meshing.add_attribute_to_mesh import add_variable_to_mesh

    from pydfnworks.dfnGen.meshing.udfm.map2continuum import map_to_continuum
    from pydfnworks.dfnGen.meshing.udfm.upscale import upscale
    from pydfnworks.dfnGen.meshing.udfm.false_connections import check_false_connections
    from pydfnworks.dfnGen.well_package.wells import tag_well_in_mesh, find_well_intersection_points, combine_well_boundary_zones, cleanup_wells, get_normal

    # dfnFlow
    import pydfnworks.dfnFlow
    from pydfnworks.dfnFlow.flow import dfn_flow, create_dfn_flow_links, set_flow_solver
    from pydfnworks.dfnFlow.pflotran import lagrit2pflotran, pflotran, parse_pflotran_vtk_python, pflotran_cleanup, write_perms_and_correct_volumes_areas, zone2ex, dump_h5_files
    from pydfnworks.dfnFlow.fehm import correct_stor_file, fehm
    from pydfnworks.dfnFlow.mass_balance import effective_perm

    # dfnTrans
    import pydfnworks.dfnTrans
    from pydfnworks.dfnTrans.transport import dfn_trans, copy_dfn_trans_files, run_dfn_trans, create_dfn_trans_links, check_dfn_trans_run_files

    # dfnGraph
    import pydfnworks.dfnGraph
    from pydfnworks.dfnGraph.dfn2graph import create_graph, k_shortest_paths_backbone, dump_json_graph, load_json_graph, plot_graph, greedy_edge_disjoint, dump_fractures, add_fracture_source, add_fracture_target, current_flow_threshold
    from pydfnworks.dfnGraph.graph_flow import run_graph_flow
    from pydfnworks.dfnGraph.graph_transport import run_graph_transport

    def __init__(self,
                 jobname=None,
                 ncpu=4,
                 dfnGen_file=None,
                 dfnFlow_file=None,
                 dfnTrans_file=None,
                 path=None,
                 prune_file=None,
                 flow_solver="PFLOTRAN",
                 inp_file="full_mesh.inp",
                 uge_file="full_mesh.uge",
                 mat_file='materialid.dat',
                 stor_file=None,
                 vtk_file=None,
                 num_nodes=None,
                 mesh_type='dfn',
<<<<<<< HEAD
                 cell_based_aperture=False,
                 logging = False):
=======
                 cell_based_aperture=False):
        
        try:
            os.remove('dfnWorks.log') #Remove the old log file
            print("Creating New Log File (dfnWorks.log)")
            print("")
        except:
            print("Creating New Log File (dfnWorks.log)")
            print("")
>>>>>>> eea5acbc

        print("\n--> Creating DFN Object: Starting")

        if jobname:
            self.jobname = jobname
            self.local_jobname = ntpath.basename(self.jobname)

        self.ncpu = ncpu

        if dfnGen_file:
            self.dfnGen_file = dfnGen_file
            self.local_dfnGen_file = ntpath.basename(self.dfnGen_file)
            self.output_file = ntpath.basename(self.dfnGen_file)
        else:
            self.dfnGen_file = self.local_jobname + "_dfnGen_input.dat"
            self.local_dfnGen_file = self.local_jobname + "_dfnGen_input.dat"
            self.output_file = self.local_jobname + "_dfnGen_output_file.dat"

        if dfnFlow_file:
            self.dfnFlow_file = dfnFlow_file
            self.local_dfnFlow_file = ntpath.basename(self.dfnFlow_file)

        if dfnTrans_file:
            self.dfnTrans_file = dfnTrans_file
            self.local_dfnTrans_file = ntpath.basename(self.dfnTrans_file)

        self.num_nodes = num_nodes
        self.vtk_file = vtk_file
        self.mesh_type = mesh_type
        self.inp_file = inp_file
        self.uge_file = uge_file
        self.mat_file = mat_file
        self.stor_file = stor_file
        self.flow_solver = flow_solver

        self.cell_based_aperture = cell_based_aperture
        self.path = path
        self.prune_file = prune_file

        self.params, self.mandatory_params = load_parameters()

        ## check is define_paths has been run yet
        if not 'dfnworks_PATH' in os.environ:
            define_paths()
            legal()

        # if logging:
        #     print("--> Writting output to log file.")
        #     import logging
        #     logging.basicConfig(filename= self.local_jobname + "_run_log.txt", level=logging.DEBUG,
        #             format="%(asctime)s %(message)s")

        self.start_time = time()
        self.print_parameters()

        print("\n--> Creating DFN Object: Complete")


#     def __del__(self):
#         print("=" * 80)
#         print(f"--> {self.local_jobname} completed/exited at {now}")
#         elapsed = time() - self.start_time
#         time_sec = elapsed
#         time_min = elapsed / 60
#         time_hrs = elapsed / 3600

#         print(f"\n--> Total Run Time: {time_sec:.2e} seconds / {time_min:.2e} minutes / {time_hrs:.2e} hours")
#         output = '''
# \t\t\t*********************************************
# \t\t\t*   Thank you for using dfnWorks            *
# \t\t\t*   Learn more at https://dfnworks.lanl.gov *
# \t\t\t*   Contact us at dfnworks@lanl.gov         *
# \t\t\t*********************************************

# '''
#         print(output)


def commandline_options():
    """Read command lines for use in dfnWorks.

    Parameters
    ----------
        None

    Returns
    ---------
        options : argparse function
            command line options

    Notes
    ---------
        Options:
            -name : string
                Path to working directory (Mandatory)
            -ncpu : int
                Number of CPUS (Optional, default=4)
            -input : string
                Input file with paths to run files (Mandatory if the next three options are not specified)
            -prune_file : string
                Absolute path to the prune Input File
            -path : string
                Path to another DFN run that you want to base the current run from
            -cell : bool
                True/False Set True for use with cell based aperture and permeabuility (Optional, default=False)
    """

    import argparse

    parser = argparse.ArgumentParser(
        description="Command Line Arguments for dfnWorks")
    parser.add_argument("-name",
                        "--jobname",
                        default="",
                        type=str,
                        help="jobname")
    parser.add_argument("-ncpu",
                        "--ncpu",
                        default=4,
                        type=int,
                        help="Number of CPUs")
    parser.add_argument("-input",
                        "--input_file",
                        default="",
                        type=str,
                        help="input file with paths to run files")
    parser.add_argument("-path",
                        "--path",
                        default="",
                        type=str,
                        help="Path to directory for sub-network runs")
    parser.add_argument("-cell",
                        "--cell",
                        default=False,
                        action="store_true",
                        help="Binary For Cell Based Apereture / Perm")
    parser.add_argument("-prune_file",
                        "--prune_file",
                        default="",
                        type=str,
                        help="Path to prune DFN list file")
    options = parser.parse_args()
    if options.jobname == "":
        error = "Error: Jobname is required. Exiting.\n"
        sys.stderr.write(error)
        sys.exit(1)
    return options


def create_dfn():
    '''Parse command line inputs and input files to create and populate dfnworks class

    Parameters
    ----------
        None

    Returns
    -------
        DFN : object
            DFN class object populated with information parsed from the command line. Information about DFN class is in dfnworks.py

    Notes
    -----
    None
    '''

    options = commandline_options()
    print("Command Line Inputs:")
    print(options)

    now = datetime.now()

    if options.input_file == "":
        error = "ERROR!!! Input file must be provided.\n"
        sys.stderr.write(error)
        sys.exit(1)
    else:
        print("--> Reading Input from " + options.input_file)

    dfnGen_file = None
    dfnFlow_file = None
    dfnTrans_file = None
    print(f"--> Reading run files from {options.input_file}")
    with open(options.input_file, "r") as f:
        for i, line in enumerate(f.readlines()):
            line = line.rstrip('\n')
            line = line.split()
            try:
                if "dfnGen" in line:
                    dfnGen_file = line[1]
                    print('--> dfnGen input file: ', dfnGen_file)
                elif "dfnFlow" in line:
                    dfnFlow_file = line[1]
                    print('--> dfnFlow input file: ', dfnFlow_file)
                elif "dfnTrans" in line:
                    dfnTrans_file = line[1]
                    print('--> dfnTrans input file: ', dfnTrans_file)
            except:
                error = f"ERROR Reading {options.input_file}\nUnknown line: {line} on line number {i}\n"
                sys.stderr.write(error)
                sys.exit(1)

    if not options.path:
        if not options.path.endswith('/'):
            options.path += os.sep

    DFN = DFNWORKS(jobname=options.jobname,
                   ncpu=options.ncpu,
                   dfnGen_file=dfnGen_file,
                   dfnFlow_file=dfnFlow_file,
                   dfnTrans_file=dfnTrans_file,
                   prune_file=options.prune_file,
                   path=options.path,
                   cell_based_aperture=options.cell)
    return DFN<|MERGE_RESOLUTION|>--- conflicted
+++ resolved
@@ -160,10 +160,6 @@
                  vtk_file=None,
                  num_nodes=None,
                  mesh_type='dfn',
-<<<<<<< HEAD
-                 cell_based_aperture=False,
-                 logging = False):
-=======
                  cell_based_aperture=False):
         
         try:
@@ -173,7 +169,6 @@
         except:
             print("Creating New Log File (dfnWorks.log)")
             print("")
->>>>>>> eea5acbc
 
         print("\n--> Creating DFN Object: Starting")
 
