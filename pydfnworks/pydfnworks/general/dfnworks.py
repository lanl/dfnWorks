--- conflicted
+++ resolved
@@ -131,15 +131,10 @@
             self.jobname = jobname
             self.local_jobname = ntpath.basename(self.jobname)
 
-<<<<<<< HEAD
         else:
             self.jobname = os.getcwd() + os.sep + "output"
             self.local_jobname = "output"
 
-        self.ncpu = ncpu
-
-=======
->>>>>>> a91f27e2
         if dfnGen_file:
             self.dfnGen_file = dfnGen_file
             self.local_dfnGen_file = ntpath.basename(self.dfnGen_file)
