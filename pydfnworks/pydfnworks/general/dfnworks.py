--- conflicted
+++ resolved
@@ -11,8 +11,8 @@
 import ntpath
 from datetime import datetime
 from time import time
-
-from pydfnworks.dfnGen.generation.input_checking.parameter_dictionaries import load_parameters
+import numpy as np
+
 
 class DFNWORKS():
     '''
@@ -41,12 +41,7 @@
     from pydfnworks.general.legal import legal
 
     from pydfnworks.general.images import failure, success
-<<<<<<< HEAD
-
     from pydfnworks.general.general_functions import dump_time, print_run_time, print_parameters, print_log, go_home, to_pickle, from_pickle 
-=======
-    from pydfnworks.general.general_functions import dump_time, print_run_time, print_parameters, print_log, go_home, to_pickle, from_pickle
->>>>>>> 3ba63fb8
 
     # dfnGen functions
     import pydfnworks.dfnGen
