from tempfile import mkstemp
from shutil import move
import os
import subprocess

def valid(name):
    if not (os.path.isfile(os.path.abspath(os.environ[name])) or os.path.isdir(os.path.abspath(os.environ[name]))):
        error_msg = "ERROR: " + name  + " has an invalid path name: " + os.environ[name]
        print error_msg
        exit()

def define_paths():

    # ================================================
    # THESE PATHS MUST BE SET BY THE USER.
    # ================================================
    
    # the dfnworks-main  repository 
<<<<<<< HEAD
    os.environ['dfnworks_PATH'] = '/home/jhyman/dfnworks/dfnworks-main/'
=======
    os.environ['dfnworks_PATH'] = '/Users/jhyman/src/dfnworks-main/'
>>>>>>> 10bdfcb0
    valid('dfnworks_PATH')
    if not (os.path.isdir(os.path.abspath(os.environ['dfnworks_PATH'] + 'tests/'))):
        print "INVALID VERSION OF dfnworks - does not have tests folder of official release 2.0"
        exit()

    # PETSC paths
<<<<<<< HEAD
    os.environ['PETSC_DIR']='/home/satkarra/src/petsc-3.10.2'
    os.environ['PETSC_ARCH']='/Ubuntu-18.04-nodebug'
=======
    os.environ['PETSC_DIR']='/Users/jhyman/src/petsc/'
    os.environ['PETSC_ARCH']='/arch-darwin-c-debug/'
>>>>>>> 10bdfcb0
    valid('PETSC_DIR')
#    valid('PETSC_ARCH')

<<<<<<< HEAD
    # PFLOTRAN EXE 
    os.environ['PFLOTRAN_EXE']='/home/satkarra/src/pflotran-petsc.3.10.2/src/pflotran/pflotran'
    valid('PFLOTRAN_EXE')

    # FEHM EXE
    os.environ['FEHM_EXE']='/home/jhyman/bin/xfehm'
    valid('FEHM_EXE')

    # Python executable
    os.environ['PYTHON_EXE'] = '/n/swdev/packages/Ubuntu-16.04-x86_64/anaconda-python/4.4.0/bin/python'
    valid('PYTHON_EXE')
    
    # LaGriT executable
    os.environ['LAGRIT_EXE'] = '/n/swdev/mesh_tools/lagrit/install-Ubuntu-16.04-x86_64-gcc5.4.0/bin/lagrit'
    valid('LAGRIT_EXE')
=======
    # PFLOTRAN path
    os.environ['PFLOTRAN_DIR']='/Users/jhyman/src/pflotran'
    valid('PFLOTRAN_DIR')

    # Python executable
    os.environ['python_dfn'] = '/Users/jhyman/anaconda2/bin/python'
    valid('python_dfn')
    
    # LaGriT executable
    os.environ['lagrit_dfn'] = '/Users/jhyman/bin//lagrit'
    valid('lagrit_dfn')

    os.environ['FEHM_DIR'] = '/Users/jhyman/bin/'

>>>>>>> 10bdfcb0
    # =================================================== 
    # THESE PATHS ARE AUTOMATICALLY SET. DO NOT CHANGE.
    # ====================================================
    
    # Directories
    os.environ['DFNGEN_PATH']=os.environ['dfnworks_PATH']+'DFNGen/'
    os.environ['DFNTRANS_PATH']= os.environ['dfnworks_PATH'] +'ParticleTracking_TDRW/'
    os.environ['pyfnworks_PATH'] = os.environ['dfnworks_PATH'] + 'pydfnworks/'
    os.environ['connect_test'] = os.environ['dfnworks_PATH']+'DFN_Mesh_Connectivity_Test/'
    os.environ['correct_uge_PATH'] = os.environ['dfnworks_PATH']+'C_uge_correct/' 
    os.environ['correct_stor_PATH'] = os.environ['dfnworks_PATH']+'C_stor_correct/' 
    os.environ['VTK_PATH'] = os.environ['dfnworks_PATH'] + 'inp_2_vtk/'
<|MERGE_RESOLUTION|>--- conflicted
+++ resolved
@@ -16,28 +16,18 @@
     # ================================================
     
     # the dfnworks-main  repository 
-<<<<<<< HEAD
     os.environ['dfnworks_PATH'] = '/home/jhyman/dfnworks/dfnworks-main/'
-=======
-    os.environ['dfnworks_PATH'] = '/Users/jhyman/src/dfnworks-main/'
->>>>>>> 10bdfcb0
     valid('dfnworks_PATH')
     if not (os.path.isdir(os.path.abspath(os.environ['dfnworks_PATH'] + 'tests/'))):
         print "INVALID VERSION OF dfnworks - does not have tests folder of official release 2.0"
         exit()
 
     # PETSC paths
-<<<<<<< HEAD
     os.environ['PETSC_DIR']='/home/satkarra/src/petsc-3.10.2'
     os.environ['PETSC_ARCH']='/Ubuntu-18.04-nodebug'
-=======
-    os.environ['PETSC_DIR']='/Users/jhyman/src/petsc/'
-    os.environ['PETSC_ARCH']='/arch-darwin-c-debug/'
->>>>>>> 10bdfcb0
     valid('PETSC_DIR')
 #    valid('PETSC_ARCH')
 
-<<<<<<< HEAD
     # PFLOTRAN EXE 
     os.environ['PFLOTRAN_EXE']='/home/satkarra/src/pflotran-petsc.3.10.2/src/pflotran/pflotran'
     valid('PFLOTRAN_EXE')
@@ -53,22 +43,6 @@
     # LaGriT executable
     os.environ['LAGRIT_EXE'] = '/n/swdev/mesh_tools/lagrit/install-Ubuntu-16.04-x86_64-gcc5.4.0/bin/lagrit'
     valid('LAGRIT_EXE')
-=======
-    # PFLOTRAN path
-    os.environ['PFLOTRAN_DIR']='/Users/jhyman/src/pflotran'
-    valid('PFLOTRAN_DIR')
-
-    # Python executable
-    os.environ['python_dfn'] = '/Users/jhyman/anaconda2/bin/python'
-    valid('python_dfn')
-    
-    # LaGriT executable
-    os.environ['lagrit_dfn'] = '/Users/jhyman/bin//lagrit'
-    valid('lagrit_dfn')
-
-    os.environ['FEHM_DIR'] = '/Users/jhyman/bin/'
-
->>>>>>> 10bdfcb0
     # =================================================== 
     # THESE PATHS ARE AUTOMATICALLY SET. DO NOT CHANGE.
     # ====================================================
