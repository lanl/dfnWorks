--- conflicted
+++ resolved
@@ -841,10 +841,5 @@
     subprocess.call(os.environ["FEHM_DIR"]+os.sep+"xfehm "+self.local_dfnFlow_file, shell = True)
     print('='*80)
     print("FEHM Complete")
-<<<<<<< HEAD
-    print("Time Required %0.2f Seconds"(time()-tic))
-    print('='*80)
-=======
     print("Time Required %0.2f Seconds" % (time()-tic))
     print('='*80)
->>>>>>> fae55dea
