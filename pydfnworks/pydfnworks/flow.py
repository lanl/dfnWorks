import os 
import subprocess
import sys
import helper
import glob
import shutil
from time import time 
import numpy as np
import h5py


def set_flow_solver(self, flow_solver):
    ''' set_flow_solver: sets DFN.flow_solver
        
    Kwargs:
        * flow_solver: name of flow solver. Currently supported flow sovlers are FEHM and PFLOTRAN
    '''
    if flow_solver == "FEHM" or flow_solver == "PFLOTRAN":
        print("Using flow solver %s"%flow_solver)
        self.flow_solver = flow_solver
    else:
        sys.exit("ERROR: Unknown flow solver requested %s\nCurrently supported flow solvers are FEHM and PFLOTRAN\nExiting dfnWorks\n"%flow_solver)


def dfn_flow(self):
    ''' dfnFlow
    Run the dfnFlow portion of the workflow.
    ''' 

    print('='*80)
    print("\ndfnFlow Starting\n")
    print('='*80)

    tic_flow = time()
    
    if self.flow_solver == "PFLOTRAN":
        print("Using flow solver: %s"%self.flow_solver)
        tic = time()
        self.lagrit2pflotran()
        helper.dump_time(self.jobname, 'Function: lagrit2pflotran', time() - tic)   
        
        tic = time()    
        self.pflotran()
        helper.dump_time(self.jobname, 'Function: pflotran', time() - tic)  

        tic = time()    
        self.parse_pflotran_vtk_python()
        helper.dump_time(self.jobname, 'Function: parse_pflotran_vtk', time() - tic)    

        tic = time()    
        self.pflotran_cleanup()
        helper.dump_time(self.jobname, 'Function: parse_cleanup', time() - tic) 
    elif self.flow_solver == "FEHM":
        print("Using flow solver: %s"%self.flow_solver)
        self.correct_stor_file()
        self.fehm()

    helper.dump_time(self.jobname,'Process: dfnFlow',time() - tic_flow)    

    print('='*80)
    print("\ndfnFlow Complete\n")
    print('='*80)
       
def lagrit2pflotran(self, inp_file='', mesh_type='', hex2tet=False):
    """  Takes output from LaGriT and processes it for use in PFLOTRAN.
    
    Kwargs:
        * inp_file (str): name of the inp (AVS) file produced by LaGriT 
        * mesh_type (str): the type of mesh
        * hex2tet (boolean): True if hex mesh elements should be converted to tet elements, False otherwise.
    """
    if self.flow_solver != "PFLOTRAN":
        sys.exit("ERROR! Wrong flow solver requested")
    print ('='*80)
    print("Starting conversion of files for PFLOTRAN ")
    print ('='*80)
    if inp_file:
        self.inp_file = inp_file
    else:
        inp_file = self.inp_file

    if inp_file == '':
        sys.exit('ERROR: Please provide inp filename!')

    if mesh_type:
        if mesh_type in mesh_types_allowed:
            self.mesh_type = mesh_type
        else:
            sys.exit('ERROR: Unknown mesh type. Select one of dfn, volume or mixed!')
    else:
        mesh_type = self.mesh_type

    if mesh_type == '':
        sys.exit('ERROR: Please provide mesh type!')

    self.uge_file = inp_file[:-4] + '.uge'
    # Check if UGE file was created by LaGriT, if it does not exists, exit
    failure = os.path.isfile(self.uge_file)
    if failure == False:
        sys.exit('Failed to run LaGrit to get initial .uge file')

    if mesh_type == 'dfn':
        self.write_perms_and_correct_volumes_areas() # Make sure perm and aper files are specified

    # Convert zone files to ex format
    #self.zone2ex(zone_file='boundary_back_s.zone',face='south')
    #self.zone2ex(zone_file='boundary_front_n.zone',face='north')
    #self.zone2ex(zone_file='boundary_left_w.zone',face='west')
    #self.zone2ex(zone_file='boundary_right_e.zone',face='east')
    #self.zone2ex(zone_file='boundary_top.zone',face='top')
    #self.zone2ex(zone_file='boundary_bottom.zone',face='bottom')
    self.zone2ex(zone_file='all')
    print ('='*80)
    print("Conversion of files for PFLOTRAN complete")
    print ('='*80)
    print("\n\n")

def zone2ex(self, uge_file='', zone_file='', face='', boundary_cell_area = 1.e-1):
    '''zone2ex    
    Convert zone files from LaGriT into ex format for LaGriT
    inputs:
    uge_file: name of uge file
    zone_file: name of zone file
    face: face of the plane corresponding to the zone file

    zone_file='all' processes all directions, top, bottom, left, right, front, back
    '''

    print('--> Converting zone files to ex')    
    if self.uge_file:
        uge_file = self.uge_file
    else:
        self.uge_file = uge_file

    uge_file = self.uge_file
    if uge_file == '':
        sys.exit('ERROR: Please provide uge filename!')
    # Opening uge file
    print('\n--> Opening uge file')
    fuge = open(uge_file, 'r')

    # Reading cell ids, cells centers and cell volumes
    line = fuge.readline()
    line = line.split()
    NumCells = int(line[1])

    Cell_id = np.zeros(NumCells, 'int')
    Cell_coord = np.zeros((NumCells, 3), 'float')
    Cell_vol = np.zeros(NumCells, 'float')

    for cells in range(NumCells):
        line = fuge.readline()
        line = line.split()
        Cell_id[cells] = int(line.pop(0))
        line = [float(id) for id in line]
        Cell_vol[cells] = line.pop(3)
        Cell_coord[cells] = line
    fuge.close()

    print('--> Finished with uge file\n')

    # loop through zone files
    if zone_file is 'all':
            zone_files = ['pboundary_front_n.zone', 'pboundary_back_s.zone', 'pboundary_left_w.zone', \
                            'pboundary_right_e.zone', 'pboundary_top.zone', 'pboundary_bottom.zone']
            face_names = ['north', 'south', 'west', 'east', 'top', 'bottom']
    else: 
            if zone_file == '':
                sys.exit('ERROR: Please provide boundary zone filename!')
            if face == '':
                sys.exit('ERROR: Please provide face name among: top, bottom, north, south, east, west !')
            zone_files = [zone_file]
            face_names = [face]
            
    for iface,zone_file in enumerate(zone_files):
            face = face_names[iface]
            # Ex filename
            ex_file = zone_file.strip('zone') + 'ex'

            # Opening the input file
            print '--> Opening zone file: ', zone_file
            fzone = open(zone_file, 'r')
            fzone.readline()
            fzone.readline()
            fzone.readline()

            # Read number of boundary nodes
            print('--> Calculating number of nodes')
            NumNodes = int(fzone.readline())
            Node_array = np.zeros(NumNodes, 'int')
            # Read the boundary node ids
            print('--> Reading boundary node ids')

            if (NumNodes < 10):
                g = fzone.readline()
                node_array = g.split()
                # Convert string to integer array
                node_array = [int(id) for id in node_array]
                Node_array = np.asarray(node_array)
            else:
                for i in range(NumNodes / 10 + 1):
                    g = fzone.readline()
                    node_array = g.split()
                    # Convert string to integer array
                    node_array = [int(id) for id in node_array]
                    if (NumNodes - 10 * i < 10):
                        for j in range(NumNodes % 10):
                            Node_array[i * 10 + j] = node_array[j]
                    else:
                        for j in range(10):
                            Node_array[i * 10 + j] = node_array[j]
            fzone.close()
            print('--> Finished with zone file')

            Boundary_cell_area = np.zeros(NumNodes, 'float')
            for i in range(NumNodes):
                Boundary_cell_area[i] = boundary_cell_area  # Fix the area to a large number

            print('--> Finished calculating boundary connections')

            boundary_cell_coord = [Cell_coord[Cell_id[i - 1] - 1] for i in Node_array]
            epsilon = 1e-0  # Make distance really small
            if (face == 'top'):
                boundary_cell_coord = [[cell[0], cell[1], cell[2] + epsilon] for cell in boundary_cell_coord]
            elif (face == 'bottom'):
                boundary_cell_coord = [[cell[0], cell[1], cell[2] - epsilon] for cell in boundary_cell_coord]
            elif (face == 'north'):
                boundary_cell_coord = [[cell[0], cell[1] + epsilon, cell[2]] for cell in boundary_cell_coord]
            elif (face == 'south'):
                boundary_cell_coord = [[cell[0], cell[1] - epsilon, cell[2]] for cell in boundary_cell_coord]
            elif (face == 'east'):
                boundary_cell_coord = [[cell[0] + epsilon, cell[1], cell[2]] for cell in boundary_cell_coord]
            elif (face == 'west'):
                boundary_cell_coord = [[cell[0] - epsilon, cell[1], cell[2]] for cell in boundary_cell_coord]
            elif (face == 'none'):
                boundary_cell_coord = [[cell[0], cell[1], cell[2]] for cell in boundary_cell_coord]
            else:
                sys.exit('ERROR: unknown face. Select one of: top, bottom, east, west, north, south.')

            with open(ex_file, 'w') as f:
                f.write('CONNECTIONS\t%i\n' % Node_array.size)
                for idx, cell in enumerate(boundary_cell_coord):
                    f.write('%i\t%.6e\t%.6e\t%.6e\t%.6e\n' % (
                        Node_array[idx], cell[0], cell[1], cell[2], Boundary_cell_area[idx]))
            print('--> Finished writing ex file "' + ex_file + '" corresponding to the zone file: ' + zone_file+'\n')

    print('--> Converting zone files to ex complete')    

def inp2gmv(self, inp_file=''):
    """ Convert inp file to gmv file, for general mesh viewer .
    
    Kwargs:
        inp_file (str): name of inp file
    """

    if inp_file:
        self.inp_file = inp_file
    else:
        inp_file = self.inp_file

    if inp_file == '':
        sys.exit('ERROR: inp file must be specified in inp2gmv!')

    gmv_file = inp_file[:-4] + '.gmv'

    with open('inp2gmv.lgi', 'w') as fid:
        fid.write('read / avs / ' + inp_file + ' / mo\n')
        fid.write('dump / gmv / ' + gmv_file + ' / mo\n')
        fid.write('finish \n\n')

    cmd = lagrit_path + ' <inp2gmv.lgi ' + '> lagrit_inp2gmv.txt'
    failure = subprocess.call(cmd, shell = True)
    if failure:
        sys.exit('ERROR: Failed to run LaGrit to get gmv from inp file!')
    print("--> Finished writing gmv format from avs format")


def write_perms_and_correct_volumes_areas(self, inp_file='', uge_file='', perm_file='', aper_file=''):
    """ Write permeability values to perm_file, write aperture values to aper_file, and correct volume areas in uge_file 
    """
    print("--> Writing Perms and Correct Volume Areas")
    if inp_file:
        self.inp_file = inp_file
    else:
        inp_file = self.inp_file
    
    if inp_file == '':
        sys.exit('ERROR: inp file must be specified!')

    if uge_file:
        self.uge_file = uge_file
    else:
        uge_file = self.uge_file

    if uge_file == '':
        sys.exit('ERROR: uge file must be specified!')

    if perm_file:
        self.perm_file = perm_file
    else:
        perm_file = self.perm_file

    if perm_file == '' and self.perm_cell_file == '':
        sys.exit('ERROR: perm file must be specified!')

    if aper_file:
        self.aper_file = aper_file
    else:
        aper_file = self.aper_file

    if aper_file == '' and self.aper_cell_file == '':
        sys.exit('ERROR: aperture file must be specified!')

    mat_file = 'materialid.dat'
    t = time()
    # Make input file for C UGE converter
    f = open("convert_uge_params.txt", "w")
    f.write("%s\n"%inp_file)
    f.write("%s\n"%mat_file)
    f.write("%s\n"%uge_file)
    f.write("%s"%(uge_file[:-4]+'_vol_area.uge\n'))
    if self.aper_cell_file:
            f.write("%s\n"%self.aper_cell_file)
            f.write("1\n")
    else:
            f.write("%s\n"%self.aper_file)
            f.write("-1\n")
    f.close()

    cmd = os.environ['correct_uge_PATH']+ 'correct_uge' + ' convert_uge_params.txt' 
    failure = subprocess.call(cmd, shell = True)
    if failure > 0:
            sys.exit('ERROR: UGE conversion failed\nExiting Program')
    elapsed = time() - t
    print '--> Time elapsed for UGE file conversion: %0.3f seconds\n'%elapsed

    # need number of nodes and mat ID file
    print('--> Writing HDF5 File')
    materialid = np.genfromtxt(mat_file, skip_header = 3).astype(int)
    materialid = -1 * materialid - 6
    NumIntNodes = len(materialid)

    if perm_file:
        filename = 'dfn_properties.h5'
        h5file = h5py.File(filename, mode='w')
        print('--> Beginning writing to HDF5 file')
        print('--> Allocating cell index array')
        iarray = np.zeros(NumIntNodes, '=i4')
        print('--> Writing cell indices')
        # add cell ids to file
        for i in range(NumIntNodes):
            iarray[i] = i + 1
        dataset_name = 'Cell Ids'
        h5dset = h5file.create_dataset(dataset_name, data=iarray)

        print ('--> Allocating permeability array')
        perm = np.zeros(NumIntNodes, '=f8')

        print('--> reading permeability data')
        print('--> Note: this script assumes isotropic permeability')
        perm_list = np.genfromtxt(perm_file,skip_header = 1)
        perm_list = np.delete(perm_list, np.s_[1:5], 1)

        matid_index = -1*materialid - 7
        for i in range(NumIntNodes):
            j = matid_index[i]
            if int(perm_list[j,0]) == materialid[i]:
                    perm[i] = perm_list[j, 1]
            else:
                    sys.exit('Indexing Error in Perm File')

        dataset_name = 'Permeability'
        h5dset = h5file.create_dataset(dataset_name, data=perm)

        h5file.close()
        print("--> Done writing permeability to h5 file")
        del perm_list

    if self.perm_cell_file:
        filename = 'dfn_properties.h5'
        h5file = h5py.File(filename, mode='w')

        print('--> Beginning writing to HDF5 file')
        print('--> Allocating cell index array')
        iarray = np.zeros(NumIntNodes, '=i4')
        print('--> Writing cell indices')
        # add cell ids to file
        for i in range(NumIntNodes):
            iarray[i] = i + 1
        dataset_name = 'Cell Ids'
        h5dset = h5file.create_dataset(dataset_name, data=iarray)
        print ('--> Allocating permeability array')
        perm = np.zeros(NumIntNodes, '=f8')
        print('--> reading permeability data')
        print('--> Note: this script assumes isotropic permeability')
        f = open(self.perm_cell_file, 'r')
        f.readline()
        perm_list = []
        while True:
            h = f.readline()
            h = h.split()
            if h == []:
                break
            h.pop(0)
            perm_list.append(h)

        perm_list = [float(perm[0]) for perm in perm_list]
        
        dataset_name = 'Permeability'
        h5dset = h5file.create_dataset(dataset_name, data=perm_list)
        f.close()

        h5file.close()
        print('--> Done writing permeability to h5 file')


def pflotran(self):
    ''' Run pflotran
    Copy PFLOTRAN run file into working directory and run with ncpus
    '''
    if self.flow_solver != "PFLOTRAN":
        sys.exit("ERROR! Wrong flow solver requested")
    try: 
            shutil.copy(os.path.abspath(self.dfnFlow_file), os.path.abspath(os.getcwd()))
    except:
            print("-->ERROR copying PFLOTRAN input file")
            exit()
    print("="*80)
    print("--> Running PFLOTRAN") 
    cmd = os.environ['PETSC_DIR']+'/'+os.environ['PETSC_ARCH']+'/bin/mpirun -np ' + str(self.ncpu) + \
          ' ' + os.environ['PFLOTRAN_DIR']+'/src/pflotran/pflotran -pflotranin ' + self.local_dfnFlow_file 
    print("Running: %s"%cmd)
    subprocess.call(cmd, shell = True)
    print('='*80)
    print("--> Running PFLOTRAN Complete")
    print('='*80)
    print("\n")

def pflotran_cleanup(self, index = 1):
    '''pflotran_cleanup
    Concatenate PFLOTRAN output files and then delete them 
    input: index, if PFLOTRAN has multiple dumps use this to pick which
           dump is put into cellinfo.day and darcyvel.dat
    '''
    if self.flow_solver != "PFLOTRAN":
        sys.exit("ERROR! Wrong flow solver requested")
    print '--> Processing PFLOTRAN output' 
    
    cmd = 'cat '+self.local_dfnFlow_file[:-3]+'-cellinfo-%03d-rank*.dat > cellinfo.dat'%index
    print("Running >> %s"%cmd)
<<<<<<< HEAD
    subprocess.call(cmd, shell = True)

    cmd = 'cat '+self.local_dfnFlow_file[:-3]+'-darcyvel-%03d-rank*.dat > darcyvel.dat'%index
    print("Running >> %s"%cmd)
    subprocess.call(cmd, shell = True)
=======
    os.system(cmd)

    cmd = 'cat '+self.local_dfnFlow_file[:-3]+'-darcyvel-%03d-rank*.dat > darcyvel.dat'%index
    print("Running >> %s"%cmd)
    os.system(cmd)
>>>>>>> dd2aee2b

    for fl in glob.glob(self.local_dfnFlow_file[:-3]+'-cellinfo-000-rank*.dat'):
            os.remove(fl)    
    for fl in glob.glob(self.local_dfnFlow_file[:-3]+'-darcyvel-000-rank*.dat'):
<<<<<<< HEAD
=======
            os.remove(fl)    

    for fl in glob.glob(self.local_dfnFlow_file[:-3]+'-cellinfo-%03d-rank*.dat'%index):
            os.remove(fl)    
    for fl in glob.glob(self.local_dfnFlow_file[:-3]+'-darcyvel-%03d-rank*.dat'%index):
>>>>>>> dd2aee2b
            os.remove(fl)    

    for fl in glob.glob(self.local_dfnFlow_file[:-3]+'-cellinfo-%03d-rank*.dat'%index):
            os.remove(fl)    
    for fl in glob.glob(self.local_dfnFlow_file[:-3]+'-darcyvel-%03d-rank*.dat'%index):
            os.remove(fl)    

def create_dfn_flow_links(self, path = '../'):
    files = ['full_mesh.uge', 'full_mesh.inp', 'full_mesh_vol_area.uge',
        'materialid.dat','pboundary_bottom.zone', 'pboundary_top.zone', 
        'pboundary_back_s.zone', 'pboundary_front_n.zone', 
        'pboundary_left_w.zone', 'pboundary_right_e.zone']
    for f in files:
        try:
            os.symlink(path+f, f)
        except:
            print("--> Error Creating link for %s"%f)
 
def uncorrelated(self, sigma, path = '../'):
    print '--> Creating Uncorrelated Transmissivity Fields'
    print 'Variance: ', sigma
    print 'Running un-correlated'
    x = np.genfromtxt(path + 'aperture.dat', skip_header = 1)[:,-1]
    k = np.genfromtxt(path + '/perm.dat', skip_header = 1)[0,-1]
    n = len(x)

    print np.mean(x)

    perm = np.log(k)*np.ones(n) 
    perturbation = np.random.normal(0.0, 1.0, n)
    perm = np.exp(perm + np.sqrt(sigma)*perturbation) 

    aper = np.sqrt((12.0*perm))
    #aper -= np.mean(aper)
    #aper += np.mean(x)

    print '\nPerm Stats'
    print '\tMean:', np.mean(perm)
    print '\tMean:', np.mean(np.log(perm))
    print '\tVariance:',np.var(np.log(perm))
    print '\tMinimum:',min(perm)
    print '\tMaximum:',max(perm)
    print '\tMinimum:',min(np.log(perm))
    print '\tMaximum:',max(np.log(perm))

    print '\nAperture Stats'
    print '\tMean:', np.mean(aper)
    print '\tVariance:',np.var(aper)
    print '\tMinimum:',min(aper)
    print '\tMaximum:',max(aper)

    output_filename = 'aperture_' + str(sigma) + '.dat'
    f = open(output_filename,'w+')
    f.write('aperture\n')
    for i in range(n):
    	f.write('-%d 0 0 %0.5e\n'%(i + 7, aper[i]))
    f.close()
    os.symlink(output_filename, 'aperture.dat')

    output_filename = 'perm_' + str(sigma) + '.dat'
    f = open(output_filename,'w+')
    f.write('permeability\n')
    for i in range(n):
    	f.write('-%d 0 0 %0.5e %0.5e %0.5e\n'%(i+7, perm[i], perm[i], perm[i]))
    f.close()

    os.symlink(output_filename, 'perm.dat')
        

def parse_pflotran_vtk(self, grid_vtk_file=''): 
    """ Using C++ VTK library, convert inp file to VTK file, then change name of CELL_DATA to POINT_DATA.
    """
    if self.flow_solver != "PFLOTRAN":
        sys.exit("ERROR! Wrong flow solver requested")
    print '--> Parsing PFLOTRAN output using C++'
    files = glob.glob('*-[0-9][0-9][0-9].vtk')
    out_dir = 'parsed_vtk'
    vtk_filename_list = []
    replacements = {'CELL_DATA':'POINT_DATA'} 
    header = ['# vtk DataFile Version 2.0\n',
              'PFLOTRAN output\n',
              'ASCII\n']
   
    inp_file = self.inp_file
    inp_file_copy = self.inp_file[:-4] + '_copy.inp'
    subprocess.call('cp ' + inp_file + ' ' + inp_file_copy, shell=True)
    jobname = self.jobname + '/'

    for fle in files:

        if os.stat(fle).st_size == 0:
            print 'ERROR: opening an empty pflotran output file'
            exit()
        
        temp_file = fle[:-4] + '_temp.vtk'
        with open(fle, 'r') as infile, open(temp_file, 'w') as outfile:
            ct = 0 
            for line in infile:
                if 'CELL_DATA' in line:
                    num_cells = line.strip(' ').split()[1]
                    outfile.write('POINT_DATA\t ' + num_cells + '\n')
                else: 
                    outfile.write(line)
        infile.close()
        outfile.close()
        vtk_filename = out_dir + '/' + fle.split('/')[-1]
        if not os.path.exists(os.path.dirname(vtk_filename)):
            os.makedirs(os.path.dirname(vtk_filename))
        arg_string = os.environ['VTK_PATH'] + ' '  +  jobname + inp_file + ' ' + jobname + vtk_filename  
        subprocess.call(arg_string, shell=True)
        arg_string = 'tail -n +6 ' + jobname + temp_file + ' > ' + jobname + temp_file + '.tmp && mv ' + jobname + temp_file +  '.tmp ' + jobname + temp_file  
        subprocess.call(arg_string, shell=True)
        arg_string = 'cat ' +  jobname + temp_file + ' >> ' + jobname + vtk_filename
        subprocess.call(arg_string, shell=True) 

    print '--> Parsing PFLOTRAN output complete'

def inp2vtk_python(self, inp_file=''):
    import pyvtk as pv
    """ Using Python VTK library, convert inp file to VTK file.  then change name of CELL_DATA to POINT_DATA.
    """
    if self.flow_solver != "PFLOTRAN":
        sys.exit("ERROR! Wrong flow solver requested")
    print("--> Using Python to convert inp files to VTK files")
    if self.inp_file:
        inp_file = self.inp_file
    else:
        self.inp_file = inp_file

    if inp_file == '':
        sys.exit('ERROR: Please provide inp filename!')

    if self.vtk_file:
        vtk_file = self.vtk_file
    else:
        vtk_file = inp_file[:-4]
        self.vtk_file = vtk_file + '.vtk'

    print("--> Reading inp data")

    with open(inp_file, 'r') as f:
        line = f.readline()
        num_nodes = int(line.strip(' ').split()[0])
        num_elems = int(line.strip(' ').split()[1])

        coord = np.zeros((num_nodes, 3), 'float')
        elem_list_tri = []
        elem_list_tetra = []

        for i in range(num_nodes):
            line = f.readline()
            coord[i, 0] = float(line.strip(' ').split()[1])
            coord[i, 1] = float(line.strip(' ').split()[2])
            coord[i, 2] = float(line.strip(' ').split()[3])

        for i in range(num_elems):
            line = f.readline().strip(' ').split()
            line.pop(0)
            line.pop(0)
            elem_type = line.pop(0)
            if elem_type == 'tri':
                elem_list_tri.append([int(i) - 1 for i in line])
            if elem_type == 'tet':
                elem_list_tetra.append([int(i) - 1 for i in line])

    print('--> Writing inp data to vtk format')

    vtk = pv.VtkData(pv.UnstructuredGrid(coord, tetra=elem_list_tetra, triangle=elem_list_tri),
                     'Unstructured pflotran grid')
    vtk.tofile(vtk_file)


def parse_pflotran_vtk_python(self, grid_vtk_file=''):
    """ Replace CELL_DATA with POINT_DATA in the VTK output."""
    print '--> Parsing PFLOTRAN output with Python'
    if self.flow_solver != "PFLOTRAN":
        sys.exit("ERROR! Wrong flow solver requested")
    if grid_vtk_file:
        self.vtk_file = grid_vtk_file
    else:
        self.inp2vtk_python()

    grid_file = self.vtk_file
    
    files = glob.glob('*-[0-9][0-9][0-9].vtk')
    with open(grid_file, 'r') as f:
        grid = f.readlines()[3:]

    out_dir = 'parsed_vtk'
    for line in grid:
        if 'POINTS' in line:
            num_cells = line.strip(' ').split()[1]

    for file in files:
        with open(file, 'r') as f:
            pflotran_out = f.readlines()[4:]
        pflotran_out = [w.replace('CELL_DATA', 'POINT_DATA ') for w in pflotran_out]
        header = ['# vtk DataFile Version 2.0\n',
                  'PFLOTRAN output\n',
                  'ASCII\n']
        filename = out_dir + '/' + file
        if not os.path.exists(os.path.dirname(filename)):
            os.makedirs(os.path.dirname(filename))
        with open(filename, 'w') as f:
            for line in header:
                f.write(line)
            for line in grid:
                f.write(line)
            f.write('\n')
            f.write('\n')
            if 'vel' in file:
                f.write('POINT_DATA\t ' + num_cells + '\n')
            for line in pflotran_out:
                f.write(line)
    print '--> Parsing PFLOTRAN output complete'

def correct_stor_file(self):
    """corrects volumes in stor file to account for apertures"""
     # Make input file for C Stor converter
    if self.flow_solver != "FEHM":
        sys.exit("ERROR! Wrong flow solver requested")

    self.stor_file = self.inp_file[:-4] + '.stor'
    self.mat_file= self.inp_file[:-4] + '_material.zone'
    f = open("convert_stor_params.txt", "w")
    f.write("%s\n"%self.mat_file)
    f.write("%s\n"%self.stor_file)
    f.write("%s"%(self.stor_file[:-5]+'_vol_area.stor\n'))
    f.write("%s\n"%self.aper_file)
    f.close()

    t = time()
    cmd = os.environ['correct_stor_PATH']+ 'correct_stor' + ' convert_stor_params.txt' 
    failure = subprocess.call(cmd, shell = True)
    if failure > 0:
            sys.exit('ERROR: stor conversion failed\nExiting Program')
    elapsed = time() - t
    print('--> Time elapsed for STOR file conversion: %0.3f seconds\n'%elapsed)

def correct_perm_for_fehm():
    """ FEHM wants an empty line at the end of the perm file
    This functions adds that"""

    fp = open("perm.dat")
    lines = fp.readlines()
    fp.close()
    # Check if the last line of file is just a new line
    # If it is not, then add a new line at the end of the file
    if len(lines[-1].split()) != 0:
        print("--> Adding line to perm.dat")
        fp = open("perm.dat","a")
        fp.write("\n")
        fp.close()

def fehm(self):
    """ runs fehm """
    print("--> Running FEHM")
    if self.flow_solver != "FEHM":
        sys.exit("ERROR! Wrong flow solver requested")
    try: 
        shutil.copy(self.dfnFlow_file, os.getcwd())
    except:
        print("-->ERROR copying FEHM run file: %s"%self.dfnFlow_file)
        exit()
    path = self.dfnFlow_file.strip(self.local_dfnFlow_file)
    fp = open(self.local_dfnFlow_file)
    line = fp.readline()
    fehm_input = line.split()[-1]
    fp.close()
    try: 
        shutil.copy(path+fehm_input, os.getcwd())
    except:
        print("-->ERROR copying FEHM input file:"%fehm_input)
        exit()
    correct_perm_for_fehm()
    subprocess.call(os.environ["FEHM_DIR"]+os.sep+"xfehm "+self.local_dfnFlow_file, shell = True)
    print("--> FEHM Complete")<|MERGE_RESOLUTION|>--- conflicted
+++ resolved
@@ -448,37 +448,21 @@
     
     cmd = 'cat '+self.local_dfnFlow_file[:-3]+'-cellinfo-%03d-rank*.dat > cellinfo.dat'%index
     print("Running >> %s"%cmd)
-<<<<<<< HEAD
     subprocess.call(cmd, shell = True)
 
     cmd = 'cat '+self.local_dfnFlow_file[:-3]+'-darcyvel-%03d-rank*.dat > darcyvel.dat'%index
     print("Running >> %s"%cmd)
     subprocess.call(cmd, shell = True)
-=======
-    os.system(cmd)
-
-    cmd = 'cat '+self.local_dfnFlow_file[:-3]+'-darcyvel-%03d-rank*.dat > darcyvel.dat'%index
-    print("Running >> %s"%cmd)
-    os.system(cmd)
->>>>>>> dd2aee2b
 
     for fl in glob.glob(self.local_dfnFlow_file[:-3]+'-cellinfo-000-rank*.dat'):
-            os.remove(fl)    
+        os.remove(fl)    
     for fl in glob.glob(self.local_dfnFlow_file[:-3]+'-darcyvel-000-rank*.dat'):
-<<<<<<< HEAD
-=======
-            os.remove(fl)    
+        os.remove(fl)    
 
     for fl in glob.glob(self.local_dfnFlow_file[:-3]+'-cellinfo-%03d-rank*.dat'%index):
-            os.remove(fl)    
+        os.remove(fl)    
     for fl in glob.glob(self.local_dfnFlow_file[:-3]+'-darcyvel-%03d-rank*.dat'%index):
->>>>>>> dd2aee2b
-            os.remove(fl)    
-
-    for fl in glob.glob(self.local_dfnFlow_file[:-3]+'-cellinfo-%03d-rank*.dat'%index):
-            os.remove(fl)    
-    for fl in glob.glob(self.local_dfnFlow_file[:-3]+'-darcyvel-%03d-rank*.dat'%index):
-            os.remove(fl)    
+        os.remove(fl)    
 
 def create_dfn_flow_links(self, path = '../'):
     files = ['full_mesh.uge', 'full_mesh.inp', 'full_mesh_vol_area.uge',
