--- conflicted
+++ resolved
@@ -87,15 +87,11 @@
 
     ## gather points on polygons
     points = self.gather_points()
-<<<<<<< HEAD
-    lagrit_driver(dir_name, nx, ny, nz, self.num_frac, self.normal_vectors, points)
-=======
     if self.num_frac == 1:
         self.normal_vectors = np.array([self.normal_vectors])
 
     lagrit_driver(dir_name, nx, ny, nz, self.num_frac, self.normal_vectors,points)
 
->>>>>>> 8aeaf9a7
     #lagrit_driver(dir_name, nx, ny, nz, self.num_frac, self.normal_vectors,
     #              self.centers)
 
