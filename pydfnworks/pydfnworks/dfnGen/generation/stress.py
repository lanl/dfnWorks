--- conflicted
+++ resolved
@@ -143,12 +143,6 @@
 
     k = convert(b, 'aperture', 'permeability')
     T = convert(b, 'aperture', 'transmissivity')
-
-<<<<<<< HEAD
     self.dump_hydraulic_values(b, k, T, prefix='stress')
-=======
-    #self.dump_hydraulic_values(b, k, T, prefix='stress')
     self.dump_hydraulic_values(b, k, T)
->>>>>>> 6567017e
-
     print("--> Computing aperture based on stress field complete ")