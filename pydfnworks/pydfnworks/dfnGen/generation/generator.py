import os
import sys
import numpy as np
import shutil
from time import time
import subprocess


def dfn_gen(self, output=True):
    ''' Wrapper script the runs the dfnGen workflow:    
        1) make_working_directory: Create a directory with name of job
        2) check_input: Check input parameters and create a clean version of the input file
        3) create_network: Create network. DFNGEN v2.0 is called and creates the network
        4) output_report: Generate a PDF summary of the DFN generation
        5) mesh_network: calls module dfnGen_meshing and runs LaGriT to mesh the DFN

    Parameters
    ----------
        self :
            DFN object
        output : bool
            If True, output pdf will be created. If False, no pdf is made 
        visual_mode : None
            If the user wants to run in a different meshing mode from what is in params.txt, set visual_mode = True/False on command line to override meshing mode

    Returns
    -------
        None

    Notes
    -----
        Details of each portion of the routine are in those sections

    '''
    self.print_log('=' * 80)
    self.print_log('dfnGen Starting')
    self.print_log('=' * 80) 
    # Create Working directory
    self.make_working_directory()
    # Check input file
    self.check_input()
    # Create network
    self.create_network()
    if output:
        self.output_report()
    # Mesh Network
    self.mesh_network()
    self.print_log('=' * 80)
    self.print_log('dfnGen Complete')
    self.print_log('=' * 80)


def make_working_directory(self, delete=False):
    ''' Make working directory for dfnWorks Simulation

    Parameters
    ----------
        self :
            DFN object

        delete : bool
            If True, deletes the existing working directory. Default = False

    Returns
    -------
        None

    Notes
    -----
    If directory already exists, user is prompted if they want to overwrite and proceed. If not, program exits. 
    '''

    if not delete:
        try:
            os.mkdir(self.jobname)
        except OSError:
            if os.path.isdir(self.jobname):
                self.print_log(f'Folder {self.jobname} exists')
                keep = input('Do you want to delete it? [yes/no] \n')
                if keep == 'yes' or keep == 'y':
                    self.print_log('Deleting', self.jobname)
                    shutil.rmtree(self.jobname)
                    self.print_log('Creating', self.jobname)
                    os.mkdir(self.jobname)
                elif keep == 'no' or 'n':
                    error = "Not deleting folder. Exiting Program\n"
                    self.print_log(error, 'error')
                    sys.exit(1)
                else:
                    error = "Unknown Response. Exiting Program\n"
                    self.print_log(error, 'error')
                    sys.exit(1)
            else:
                error = f"Unable to create working directory {self.jobname}\n. Please check the provided path.\nExiting\n"
                self.print_log(error, 'error')
                sys.exit(1)
    else:
        if not os.path.isdir(self.jobname):
            os.mkdir(self.jobname)
        else:
            try:
                shutil.rmtree(self.jobname)
                self.print_log(f'--> Creating directory {self.jobname}')
                os.mkdir(self.jobname)
            except:
                error = "Error. deleting and creating directory.\nExiting\n"
                self.print_log(error, 'error')
                sys.stderr.write(error)
                sys.exit(1)

    subdirs = ['dfnGen_output', 'dfnGen_output/radii', 'intersections','polys']
    for subdir in subdirs:
        self.print_log(f"Making subdirectory: {subdir}")
        try:
            os.mkdir(self.jobname + os.sep + subdir)
        except:
            self.print_log(f"Error making subdirectory: {subdir}", 'error')
    os.chdir(self.jobname)
    self.print_log(f"Current directory is now: {os.getcwd()}")
    self.print_log(f"Jobname is {self.jobname}")


def create_network(self):
    ''' Execute dfnGen

    Parameters
    ----------
        self :
            DFN object 

    Returns
    -------
        None

    Notes
    -----
    After generation is complete, this script checks whether the generation of the fracture network failed or succeeded based on the existence of the file params.txt. 
    '''
    self.print_log('--> Running DFNGEN')
    os.chdir(self.jobname)
    cmd = os.environ[
        'DFNGEN_EXE'] + ' ' + 'dfnGen_output/' + self.local_dfnGen_file[:
                                                     -4] + '_clean.dat' + ' ' + self.jobname

    self.print_log(f"Running: >> {cmd}")
    subprocess.call(cmd, shell=True)

    self.print_log("-->Opening dfnGen LogFile...\n")
    with open('dfngen_logfile.txt', 'r') as f:
        self.print_log(f.read())



    if os.path.isfile("params.txt"):
        self.gather_dfn_gen_output()
        self.assign_hydraulic_properties()
        self.print_log('-' * 80)
        self.print_log("Generation Succeeded")
        self.print_log('-' * 80)
    else:
        error = f"Error. Unable to find 'params.txt' in current directory {os.getcwd}.\n"
        self.print_log(error, 'error')
        sys.exit(1)

def parse_params_file(self, quiet=False):
    """ Reads params.txt file from DFNGen and parses information

    Parameters
    ---------
        quiet : bool
            If True details are not printed to screen, if False they area 

    Returns
    -------
        None
    
    Notes
    -----
        None
    """
    if not quiet:
        self.print_log("--> Parsing params.txt file")

    fparams = open('params.txt', 'r')
    # Line 1 is the number of polygons
    self.num_frac = int(fparams.readline())
    #Line 2 is the h scale
    self.h = float(fparams.readline())
    # Line 3 is the visualization mode: '1' is True, '0' is False.
    self.visual_mode = int(fparams.readline())
    # line 4 dudded points
    self.dudded_points = int(fparams.readline())

    # Dict domain contains the length of the domain in x,y, and z
    self.domain = {'x': 0, 'y': 0, 'z': 0}
    #Line 5 is the x domain length
    self.domain['x'] = (float(fparams.readline()))

    #Line 5 is the x domain length
    self.domain['y'] = (float(fparams.readline()))

    #Line 5 is the x domain length
    self.domain['z'] = (float(fparams.readline()))
    self.r_fram = self.params['rFram']['value']
    
    fparams.close()

    if not quiet:
        self.print_log("--> Number of Fractures: %d" % self.num_frac)
        self.print_log(f"--> h: {self.h:0.2e} m")
        if self.visual_mode > 0:
            self.visual_mode = True
            self.print_log("--> Visual mode is on")
        else:
            self.visual_mode = False
            self.print_log("--> Visual mode is off")

        self.print_log(f"--> Expected Number of dudded points: {self.dudded_points}")
        self.print_log(f"--> X Domain Size {self.domain['x']} m")
        self.print_log(f"--> Y Domain Size {self.domain['y']} m")
        self.print_log(f"--> Z Domain Size {self.domain['z']} m")
        
        self.x_min = -0.5*self.domain['x']
        self.x_max = 0.5*self.domain['x']

        self.y_min = -0.5*self.domain['y']
        self.y_max = 0.5*self.domain['y']
        
        self.z_max = 0.5*self.domain['z']
        self.z_min = -0.5*self.domain['z']

        self.print_log("--> Parsing params.txt complete\n")


def gather_dfn_gen_output(self):
    """ Reads in information about fractures and add them to the DFN object. Information is taken from radii.dat, translations.dat, normal_vectors.dat, and surface_area_Final.dat files. Information for each fracture is stored in a dictionary created by create_fracture_dictionary() that includes the fracture id, radius, normal vector, center, family number, surface area, and if the fracture was removed due to being isolated 

    Parameters
    -----------
        None

    Returns
    --------
        fractures : list
            List of fracture dictionaries with information.
    Notes
    ------
        Both fractures in the final network and those removed due to being isolated are included in the list. 

    """
    self.print_log("--> Parsing dfnWorks output and adding to object")
    self.parse_params_file(quiet=False)

    ## load radii
    data = np.genfromtxt('dfnGen_output/radii_Final.dat', skip_header=2)
    ## populate radius array
    self.radii = np.zeros((self.num_frac, 3))
    # First Column is x, second is y, 3rd is max
    if self.num_frac == 1:
        data = np.array([data])
    
    self.radii[:, :2] = data[:, :2]
    for i in range(self.num_frac):
        self.radii[i, 2] = max(self.radii[i, 0], self.radii[i, 1])

    # gather fracture families
    self.families = data[:, 2].astype(int)

    ## load surface area
    self.surface_area = np.genfromtxt('dfnGen_output/surface_area_Final.dat', skip_header=1)
    ## load normal vectors
    self.normal_vectors = np.genfromtxt('dfnGen_output/normal_vectors.dat')
    # Get fracture centers
    centers = []
    with open('dfnGen_output/translations.dat', "r") as fp:
        fp.readline()  # header
        for i, line in enumerate(fp.readlines()):
            if "R" not in line:
                line = line.split()
                centers.append(
                    [float(line[0]),
                     float(line[1]),
                     float(line[2])])
    self.centers = np.array(centers)

    # Grab Polygon information
    self.poly_info = np.genfromtxt('poly_info.dat')

    # write polygon information to class
    if self.store_polygon_data == True:
        self.grab_polygon_data()

    ## create holder arrays for b, k, and T
    self.aperture = np.zeros(self.num_frac)
    self.perm = np.zeros(self.num_frac)
    self.transmissivity = np.zeros(self.num_frac)

    # gather indexes for fracture families
    self.family = []
    ## get number of families
    self.num_families = int(max(self.families))
    for i in range(1, self.num_families + 1):
        idx = np.where(self.families == i)
        self.family.append(idx)

    # get fracture_info
    self.fracture_info = np.genfromtxt('dfnGen_output/fracture_info.dat', skip_header = 1)
    
    # get intersection_list
    self.intersection_list = np.genfromtxt('dfnGen_output/intersection_list.dat', skip_header = 1)
    
    # get boundary_files
    self.back = read_boundaries('dfnGen_output/back.dat')
    self.front = read_boundaries('dfnGen_output/front.dat')
    self.left = read_boundaries('dfnGen_output/left.dat')
    self.right = read_boundaries('dfnGen_output/right.dat')
    self.top = read_boundaries('dfnGen_output/top.dat')
    self.bottom = read_boundaries('dfnGen/bottom.dat')

def read_boundaries(file_path):
    '''Reads in boundary files, and corrects format is file is empty of length 1
    Parameters
    -----------
        file_path : the path to boundary file

    Returns
    --------
        array of values (or empty array if file is empty
    
    Notes
    ------
    None
    '''

    if os.path.isfile(file_path) and os.path.getsize(file_path) > 0:
        data = np.genfromtxt(file_path)
    else:
        data = np.array([])

    try:
        array_length = len(data)
    except:
        data = np.array([data])

    return data


def assign_hydraulic_properties(self):
    '''Assigns hydraulic properties for each familiy and user defined fractures    
    
    Parameters
    -----------
        self : DFN object

    Returns
    --------
        None
    
    Notes
    ------
        None
    '''

    self.print_log("--> Assign hydraulic properties: Starting ")
    ### Assign variables for fracture families
    self.print_log("--> Assign hydraulic properties to fracture families : Starting ")
    for i in range(self.params['nFracFam']['value']):
        hy_variable = self.fracture_families[i]['hydraulic_properties'][
            'variable']['value']
        hy_function = self.fracture_families[i]['hydraulic_properties'][
            'function']['value']
        hy_params = self.fracture_families[i]['hydraulic_properties'][
            'params']['value']

        if hy_variable is not None:
            self.generate_hydraulic_values(hy_variable,
                                           hy_function,
                                           hy_params,
                                           family_id=i + 1)
    self.print_log("--> Assign hydraulic properties to fracture families : Complete ")

    ### Assign variables for user defined fractures and skip rejected fractures
    ##Logic here, loop through user defined fractures
    ## first check flag to insert
    file_path = 'dfnGen_output/userFractureRejections.dat'
    if os.path.isfile(file_path) and os.path.getsize(file_path) > 0:
        try:
            reject_fracs, frac_type = np.genfromtxt(file_path, delimiter = ',', skip_header = 1, unpack=True)
            reject_fracs = np.array([reject_fracs]) #needed for case with one rejected fracture, genfromtxt reads in float otherwise
            frac_type = np.array([frac_type])
        except:
            self.print_log('--> No Rejected User Fractures, Ignore Following Warning.')
            reject_fracs = np.array([])
            frac_type = np.array([])
    else: #if no fractures are rejected
        self.print_log('--> No Rejected User Fractures, Ignore Following Warning.')
        reject_fracs = np.array([])
        frac_type = np.array([])

    rect_reject = reject_fracs[(frac_type == -2)] #integer corresponds to fracture type
    ell_reject = reject_fracs[(frac_type == -1)]
    poly_reject = reject_fracs[(frac_type == -3)]

    fracture_num = 1 #keep track of overall fracture number, and numbers for different types of fractures
    frac_ell_num = 1
    frac_rect_num = 1
    frac_poly_num = 1

    if self.params['insertUserRectanglesFirst']['value'] == 0:
        self.print_log('--> Inserting User Ellipse Hydraulic Params First')
        for i in range(len(self.user_ell_params)):
            for j in range(self.user_ell_params[i]['nPolygons']):
                if frac_ell_num not in ell_reject:
                    self.print_log(f'--> Inserting User Ell Hydraulic Params {fracture_num}')
                    hy_prop_type = self.user_ell_params[i]['hy_prop_type']
                    value = self.user_ell_params[i][hy_prop_type][j]
                    self.print_log(f'{hy_prop_type} = {value}')
                    self.set_fracture_hydraulic_values(hy_prop_type, [fracture_num],
                                               [value])
                    fracture_num += 1

                frac_ell_num += 1

        for i in range(len(self.user_rect_params)):
            for j in range(self.user_rect_params[i]['nPolygons']):
                if frac_rect_num not in rect_reject:
                    self.print_log(f'--> Inserting User Rect Hydraulic Params {fracture_num}')
                    hy_prop_type = self.user_rect_params[i]['hy_prop_type']
                    value = self.user_rect_params[i][hy_prop_type][j]
                    self.print_log(f'{hy_prop_type} = {value}')
                    self.set_fracture_hydraulic_values(hy_prop_type, [fracture_num],
                                               [value])
                    fracture_num += 1

                frac_rect_num += 1

        for i in range(len(self.user_poly_params)):
            for j in range(self.user_poly_params[i]['nPolygons']):
                if frac_poly_num not in poly_reject:
                    self.print_log(f'--> Inserting User Poly Hydraulic Params {fracture_num}')
                    hy_prop_type = self.user_poly_params[i]['hy_prop_type']
                    value = self.user_poly_params[i][hy_prop_type][j]
                    self.print_log(f'{hy_prop_type} = {value}')
                    self.set_fracture_hydraulic_values(hy_prop_type, [fracture_num],
                                               [value])
                    fracture_num += 1

                frac_poly_num += 1

    else:
        self.print_log('--> Inserting User Rectangle Hydraulic Params First')
        for i in range(len(self.user_rect_params)):
            for j in range(self.user_rect_params[i]['nPolygons']):
                if frac_rect_num not in rect_reject:
                    self.print_log(f'--> Inserting User Rect Hydraulic Params {fracture_num}')
                    hy_prop_type = self.user_rect_params[i]['hy_prop_type']
                    value = self.user_rect_params[i][hy_prop_type][j]
                    self.print_log(f'{hy_prop_type} = {value}')
                    self.set_fracture_hydraulic_values(hy_prop_type, [fracture_num],
                                               [value])
                    fracture_num += 1
                
                frac_rect_num += 1

        for i in range(len(self.user_ell_params)):
            for j in range(self.user_ell_params[i]['nPolygons']): 
                if frac_ell_num not in ell_reject:
                    self.print_log(f'--> Inserting User Ell Hydraulic Params {fracture_num}')
                    hy_prop_type = self.user_ell_params[i]['hy_prop_type']
                    value = self.user_ell_params[i][hy_prop_type][j]
                    self.print_log(f'{hy_prop_type} = {value}')
        
                    self.set_fracture_hydraulic_values(hy_prop_type, [fracture_num],
                                               [value])
                    fracture_num += 1
                
                frac_ell_num += 1

        for i in range(len(self.user_poly_params)):
            for j in range(self.user_poly_params[i]['nPolygons']):
                if frac_poly_num not in poly_reject:
                    self.print_log(f'--> Inserting User Poly Hydraulic Params {fracture_num}')
                    hy_prop_type = self.user_poly_params[i]['hy_prop_type']
                    value = self.user_poly_params[i][hy_prop_type][j]
                    self.print_log(f'{hy_prop_type} = {value}')
                    self.set_fracture_hydraulic_values(hy_prop_type, [fracture_num],
                                               [value])
                    fracture_num += 1

                frac_poly_num += 1

    # self.dump_hydraulic_values()
    self.print_log("--> Assign hydraulic properties: Complete ")

def grab_polygon_data(self):
    '''If flag self.store_polygon_data is set to True, the information stored in polygon.dat is written to a dictionary self.polygons. 
    To access the points that define an individual polygon, call self.polygons[f'poly{i}'] where i is a number between 1 and the number of defined polygons. This returns an array of coordinates in the format np.array([x1,y1,z1],[x2,y2,z2],...[xn,yn,zn])

    Parameters
    -----------
        self : DFN object

    Returns
    --------
        None

    Notes
    ------
        None
        '''

    self.print_log("--> Loading Polygon information onto DFN object")
    self.polygons = {}

    polygon_data = np.genfromtxt('dfnGen_output/polygons.dat', dtype = str, delimiter = 'dummy', skip_header = 1) #weird format, so read data in as strings
    
    if self.num_frac == 1:
        polygon_data = np.array([polygon_data])


    for i in range(len(polygon_data)):
        poly_dat = polygon_data[i] #read in data for one polygon
        poly_dat = poly_dat.replace('}', '') #get rid of weird characters
        poly_dat = poly_dat.replace('{', '')
        poly_dat = poly_dat.replace(',', '')
        poly_dat = poly_dat.split() #convert string to list, and then array
        poly_dat = np.array(poly_dat)
        poly_dat = poly_dat.astype(float)
        poly = []
        for j in range(int(poly_dat[0])): #loop through and reformat individual coordinates
            poly.append(poly_dat[3*j+1:3*j+4])
        poly = np.array(poly)
        self.polygons[f'fracture-{i+1}'] = poly #store in dictionary
<<<<<<< HEAD
    self.print_log('--> Data from polygons.dat stored on class in self.polygons\n')
=======
    self.print_log('--> Data from polygons.dat stored on class in self.polygons\n')
>>>>>>> 2e35296b
<|MERGE_RESOLUTION|>--- conflicted
+++ resolved
@@ -531,8 +531,4 @@
             poly.append(poly_dat[3*j+1:3*j+4])
         poly = np.array(poly)
         self.polygons[f'fracture-{i+1}'] = poly #store in dictionary
-<<<<<<< HEAD
-    self.print_log('--> Data from polygons.dat stored on class in self.polygons\n')
-=======
-    self.print_log('--> Data from polygons.dat stored on class in self.polygons\n')
->>>>>>> 2e35296b
+    self.print_log('--> Data from polygons.dat stored on class in self.polygons\n')