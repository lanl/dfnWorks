--- conflicted
+++ resolved
@@ -208,11 +208,7 @@
 
     if p32:
         family['p32']['value'] = p32
-<<<<<<< HEAD
-        family['probability']['value'] = p32 #setting to p32 so prob is propotional to p32 
-=======
         family['probability']['value'] = p32 
->>>>>>> bdb99e8f
     elif probability:
         family['probability']['value'] = probability
     else:
