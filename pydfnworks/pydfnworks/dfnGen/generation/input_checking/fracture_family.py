--- conflicted
+++ resolved
@@ -206,12 +206,8 @@
             if key == 'hydraulic_properties':
                 for sub_key in family[key].keys():
                     print(
-<<<<<<< HEAD
-                        f"Name: {key} : {sub_key} : {family[key][sub_key]['value']}")
-=======
                         f"Name: {key} : {sub_key} : {family[key][sub_key]['value']}"
                     )
->>>>>>> 3aaa0e66
             else:
                 print(f"Name: {key:40s}Value: {family[key]['value']}")
         print()
