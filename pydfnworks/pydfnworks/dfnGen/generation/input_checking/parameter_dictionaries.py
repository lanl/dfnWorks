--- conflicted
+++ resolved
@@ -70,13 +70,6 @@
             'description': "File Containing polygon boundaries"
         },
         'boundaryFaces': {
-<<<<<<< HEAD
-            'type': int,
-            'list': True,
-            'list_length': 6,
-            'value': [1,1,0,0,0,0],
-            'description': """Type <list of 6 booleans>\nDFN will only keep clusters with connections to domain boundaries which are set to 1:
-=======
             'type':
             int,
             'list':
@@ -86,7 +79,6 @@
             'value': [1, 1, 0, 0, 0, 0],
             'description':
             """Type <list of 6 booleans>\nDFN will only keep clusters with connections to domain boundaries which are set to 1:
->>>>>>> 3aaa0e66
             boundaryFaces[0] = +X domain boundary
             boundaryFaces[1] = -X domain boundary
             boundaryFaces[2] = +Y domain boundary
@@ -106,12 +98,6 @@
             "Type <boolean>\nPossible Values\n0: User defined ellipses will be inserted first\n1: User defined rectangles will be inserted first"
         },
         'keepOnlyLargestCluster': {
-<<<<<<< HEAD
-            'type': bool,
-            'list': False,
-            'value': True,
-            'description': "Type <boolean>\nPossible Values:\n 0: Keep any clusters which connects the specified boundary faces in boundaryFaces option below\n1: Keep only the largest cluster which connects the specified boundary faces in boundaryFaces option below"
-=======
             'type':
             bool,
             'list':
@@ -120,7 +106,6 @@
             True,
             'description':
             "Type <boolean>\nPossible Values:\n 0: Keep any clusters which connects the specified boundary faces in boundaryFaces option below\n1: Keep only the largest cluster which connects the specified boundary faces in boundaryFaces option below"
->>>>>>> 3aaa0e66
         },
         'keepIsolatedFractures': {
             'type':
@@ -679,21 +664,14 @@
             'description': 'See dfnGen documenation https://dfnworks.lanl.gov/dfngen.html for more details'
         },
         'rAngleOption': {
-<<<<<<< HEAD
-            'type': int,
-            'list': False,
-            'value': None,
-            'description': 'See dfnGen documenation https://dfnworks.lanl.gov/dfngen.html for more details'
-=======
-            'type':
-            int,
-            'list':
-            False,
-            'value':
-            None,
-            'description':
-            'See dfnGen documenation https://dfnworks.lanl.gov/dfngen.html for more details'
->>>>>>> 3aaa0e66
+            'type':
+            int,
+            'list':
+            False,
+            'value':
+            None,
+            'description':
+            'See dfnGen documenation https://dfnworks.lanl.gov/dfngen.html for more details'
         },
         'rLayer': {
             'type':
@@ -998,21 +976,14 @@
 
         # user defined rects
         'userRectanglesOnOff': {
-<<<<<<< HEAD
-            'type': bool,
-            'list': False,
-            'value': False,
-            'description': 'See dfnGen documenation https://dfnworks.lanl.gov/dfngen.html for more details'
-=======
-            'type':
-            bool,
-            'list':
-            False,
-            'value':
-            False,
-            'description':
-            'See dfnGen documenation https://dfnworks.lanl.gov/dfngen.html for more details'
->>>>>>> 3aaa0e66
+            'type':
+            bool,
+            'list':
+            False,
+            'value':
+            False,
+            'description':
+            'See dfnGen documenation https://dfnworks.lanl.gov/dfngen.html for more details'
         },
         'UserRect_Input_File_Path': {
             'type':
@@ -1025,21 +996,14 @@
             'See dfnGen documenation https://dfnworks.lanl.gov/dfngen.html for more details'
         },
         'userRecByCoord': {
-<<<<<<< HEAD
-            'type': bool,
-            'list': False,
-            'value': False,
-            'description': 'See dfnGen documenation https://dfnworks.lanl.gov/dfngen.html for more details'
-=======
-            'type':
-            bool,
-            'list':
-            False,
-            'value':
-            False,
-            'description':
-            'See dfnGen documenation https://dfnworks.lanl.gov/dfngen.html for more details'
->>>>>>> 3aaa0e66
+            'type':
+            bool,
+            'list':
+            False,
+            'value':
+            False,
+            'description':
+            'See dfnGen documenation https://dfnworks.lanl.gov/dfngen.html for more details'
         },
         'RectByCoord_Input_File_Path': {
             'type':
@@ -1073,21 +1037,14 @@
             'See dfnGen documenation https://dfnworks.lanl.gov/dfngen.html for more details'
         },
         'userEllipsesOnOff': {
-<<<<<<< HEAD
-            'type': bool,
-            'list': False,
-            'value': False,
-            'description': 'See dfnGen documenation https://dfnworks.lanl.gov/dfngen.html for more details'
-=======
-            'type':
-            bool,
-            'list':
-            False,
-            'value':
-            False,
-            'description':
-            'See dfnGen documenation https://dfnworks.lanl.gov/dfngen.html for more details'
->>>>>>> 3aaa0e66
+            'type':
+            bool,
+            'list':
+            False,
+            'value':
+            False,
+            'description':
+            'See dfnGen documenation https://dfnworks.lanl.gov/dfngen.html for more details'
         },
         'UserEll_Input_File_Path': {
             'type':
@@ -1101,21 +1058,14 @@
         },
         # user polygon
         'userPolygonByCoord': {
-<<<<<<< HEAD
-            'type': bool,
-            'list': False,
-            'value': False,
-            'description': 'See dfnGen documenation https://dfnworks.lanl.gov/dfngen.html for more details'
-=======
-            'type':
-            bool,
-            'list':
-            False,
-            'value':
-            False,
-            'description':
-            'See dfnGen documenation https://dfnworks.lanl.gov/dfngen.html for more details'
->>>>>>> 3aaa0e66
+            'type':
+            bool,
+            'list':
+            False,
+            'value':
+            False,
+            'description':
+            'See dfnGen documenation https://dfnworks.lanl.gov/dfngen.html for more details'
         },
         'PolygonByCoord_Input_File_Path': {
             'type':
