--- conflicted
+++ resolved
@@ -518,11 +518,7 @@
     ## Check path for
     hf.check_path('polygonBoundaryFile',
                   params['polygonBoundaryFile']['value'])
-<<<<<<< HEAD
-    copy(params['polygonBoundaryFile']['value'], "./")
-=======
     copy(params['polygonBoundaryFile']['value'], params.jobname)
->>>>>>> a91f27e2
 
     ## Read in domain polygon file
     with open(params['polygonBoundaryFile']['value'], 'r') as fvertices:
@@ -576,10 +572,6 @@
         if params[flag]['value']:
             hf.check_path(path, params[path]['value'])
             #print(params[path]['value'])
-<<<<<<< HEAD
-            #copy(params[path]['value'], "./") #leaving here in case it happens to be useful later, but currently seems redundant
-=======
->>>>>>> a91f27e2
 
 
 def check_general(params):
